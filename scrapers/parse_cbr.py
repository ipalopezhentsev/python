--- conflicted
+++ resolved
@@ -7,10 +7,7 @@
 import re
 import datetime
 import os
-<<<<<<< HEAD
-=======
 import os.path
->>>>>>> 4556b4c7
 import csv
 import argparse
 import smtplib
@@ -135,11 +132,7 @@
     return find_rates(dates, indicators_parent)
 
 
-<<<<<<< HEAD
-def load_existing_rates(filename):
-=======
 def load_existing_rates(filename: str) -> RatesTable:
->>>>>>> 4556b4c7
     rates_by_dates = {}
     if os.path.exists(filename):
         with open(filename, 'r') as ff:
